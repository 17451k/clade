--- conflicted
+++ resolved
@@ -23,13 +23,8 @@
 import sys
 
 from clade.extensions.abstract import Extension
-<<<<<<< HEAD
-from clade.extensions.opts import cif_unsupported_opts, filter_opts
+from clade.extensions.opts import filter_opts
 from clade.extensions.utils import common_main
-=======
-from clade.extensions.opts import cif_supported_opts, filter_opts
-from clade.extensions.utils import common_main, normalize_path
->>>>>>> 3be803a4
 
 
 def unwrap(*args, **kwargs):
@@ -113,13 +108,6 @@
         if self.__is_cmd_bad_for_cif(cmd):
             return
 
-<<<<<<< HEAD
-        if not opts_to_filter:
-            opts_to_filter = []
-=======
-        src = self.get_build_cwd(cmds_file)
->>>>>>> 3be803a4
-
         for cmd_in in cmd["in"]:
             cif_out = os.path.join(self.temp_dir, str(os.getpid()), cmd_in.lstrip(os.sep) + ".o")
             os.makedirs(os.path.dirname(cif_out), exist_ok=True)
@@ -142,12 +130,8 @@
 
             cif_args.append("--")
 
-<<<<<<< HEAD
             opts = self.extensions[cmd["type"]].load_opts_by_id(cmd["id"])
-=======
-            opts = self.extensions["CC"].load_opts_by_id(cmd["id"])
             opts = filter_opts(opts)
->>>>>>> 3be803a4
             opts.extend(self.conf.get("Info.extra_CIF_opts", []))
             opts = [re.sub(r'\"', r'\\"', opt) for opt in opts]
             cif_args.extend(opts)
