--- conflicted
+++ resolved
@@ -15,7 +15,7 @@
 
 import os
 import sys
-# todo: You can remove it as it will work with ujson everywhere (almost)
+# TODO: You can remove it as it will work with ujson everywhere (almost)
 import json
 
 from clade.extensions.callgraph import Callgraph
@@ -54,13 +54,8 @@
         self.dump_data_by_key(self.variables, self.variables_folder)
         self.dump_data(self.used_in_vars, self.used_in_vars_file, indent=4)
 
-<<<<<<< HEAD
-    # todo: Remove this as probkem with ujson dump will be solved
+    # TODO: Remove this as problem with ujson dump will be solved
     def dump_data(self, data, file_name, indent=0):
-=======
-    # todo: Remove this as problem with ujson dump will be solved
-    def dump_data(self, data, file_name):
->>>>>>> d6a944b1
         """Dump data to a json file in the object working directory."""
 
         if not os.path.isabs(file_name):
