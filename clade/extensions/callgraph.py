# Copyright (c) 2018 ISP RAS (http://www.ispras.ru)
# Ivannikov Institute for System Programming of the Russian Academy of Sciences
#
# Licensed under the Apache License, Version 2.0 (the "License");
# you may not use this file except in compliance with the License.
# You may obtain a copy of the License at
#
#     http://www.apache.org/licenses/LICENSE-2.0
#
# Unless required by applicable law or agreed to in writing, software
# distributed under the License is distributed on an "AS IS" BASIS,
# WITHOUT WARRANTIES OR CONDITIONS OF ANY KIND, either express or implied.
# See the License for the specific language governing permissions and
# limitations under the License.

import os
import re
import sys

from clade.extensions.abstract import Extension
from clade.extensions.utils import parse_args


class Callgraph(Extension):
    requires = ["Info", "SrcGraph", "Functions"]

    def __init__(self, work_dir, conf=None):
        if not conf:
            conf = dict()

        super().__init__(work_dir, conf)

        self.src_graph = dict()
        self.funcs = dict()

        self.err_log = os.path.join(self.work_dir, "err.log")

        self.callgraph = dict()
        self.callgraph_suffix = ".callgraph.json"

        self.calls_by_ptr = dict()
        self.calls_by_ptr_file = "calls_by_ptr.json"

        self.used_in = dict()
        self.used_in_file = "used_in.json"

    def parse(self, cmds_file):
        if self.is_parsed():
            self.log("Skip parsing")
            return

        self.parse_prerequisites(cmds_file)
        self.src_graph = self.extensions["SrcGraph"].load_src_graph()
        self.funcs = self.extensions["Functions"].load_functions()
<<<<<<< HEAD

        self.__process_calls()
        self.__process_calls_by_pointers()
        self.__process_functions_usages(),
        self._clean_error_log()

        self.log("Dump parsed data")
        self.dump_data_by_key(self.callgraph, self.callgraph_suffix)
        self.dump_data(self.calls_by_ptr, self.calls_by_ptr_file)
        self.dump_data(self.used_in, self.used_in_file)
        self.log("Finish")

=======

        self.__process_calls()
        self.__process_calls_by_pointers()
        self.__process_functions_usages(),
        self._clean_error_log()

        self.log("Dump parsed data")
        self.dump_data_by_key(self.callgraph, self.callgraph_suffix)
        self.dump_data(self.calls_by_ptr, self.calls_by_ptr_file)
        self.dump_data(self.used_in, self.used_in_file)
        self.log("Finish")

>>>>>>> 635e5e25
    def load_callgraph(self, files=None):
        return self.load_data_by_key(self.callgraph_suffix, files)

    def __process_calls(self):
        self.log("Processing calls")

        all_args = "(?:\sarg\d+='[^']*')*"
        regex = re.compile(r'(\S*) (\S*) (\S*) (\S*) (\S*)({0})'.format(all_args))

        is_builtin = re.compile(r'(__builtin)|(__compiletime)')
        is_bad = re.compile(r'__bad')

        args_extract = r"arg\d+='([^']*)'"
        args_regex = re.compile(args_extract)

        for line in self.extensions["Info"].iter_calls():
            m = regex.match(line)
            if m:
                context_file, context_func, func, call_line, call_type, args = m.groups()

                if is_builtin.match(func) or (is_bad.match(func) and func not in self.callgraph):
                    continue

                args = args_regex.findall(args)
                args = args if any(map(lambda i: i != '0', args)) else None

                # For each function call there can be many definitions with the same name, defined in different
                # files. Possible_files is a list of them.
                possible_files = tuple(f for f in self.funcs[func]
                                       if f is not "unknown" and self.funcs[func][f]["type"] in (call_type, "exported"))

                # Assign priority number for each possible definition. Examples:
                # 5 means that definition is located in the same file as the call
                # 4 - in the same translation unit
                # 3 - in the object file that is linked with the object file that contains the call
                # 2 - reserved for exported functions (Linux kernel only)
                # 1 - TODO: investigate this case
                # 0 - definition is not found
                index = 5
                for files in (
                        (f for f in possible_files if f == context_file),
                        (f for f in possible_files if self._t_unit_is_common(f, context_file)),
                        (f for f in possible_files if self._files_are_linked(f, context_file)) if call_type == "global" else tuple(),
                        (f for f in possible_files if self.funcs[func][f]["type"] == "exported") if call_type == "global" else tuple(),
                        (f for f in possible_files if any(self._t_unit_is_common(cf, context_file) for cf in self.funcs[func][f]["declared_in"]))
                        if call_type == "global" else tuple(),
                        ['unknown']):
                    matched_files = tuple(files)
                    if matched_files:
                        break
                    index -= 1

                if len(matched_files) > 1:
                    self._error("Multiple matches: {} {}".format(func, context_func))

                for possible_file in matched_files:
<<<<<<< HEAD
                    if func in self.callgraph and possible_file in self.callgraph[func] and \
                            context_func in self.callgraph[func][possible_file]['called_in'] and \
                            context_file in self.callgraph[func][possible_file]['called_in'][context_func] and \
                            args is not None:
                        self.callgraph[func][possible_file]['called_in'][context_func][context_file]['args'].append(args)
                    else:
                        # TODO: Remove cc_in_file field
                        call_val = {
                            'call_line': call_line,
                            'match_type': index
                        }

                        if args:
                            call_val["args"] = args

                        if possible_file not in self.callgraph:
                            self.callgraph[possible_file] = {func: {"called_in": {context_file: {context_func: call_val}}}}
                        elif func not in self.callgraph[possible_file]:
                            self.callgraph[possible_file][func] = {"called_in": {context_file: {context_func: call_val}}}
                        elif "called_in" not in self.callgraph[possible_file][func]:
                            self.callgraph[possible_file][func]["called_in"] = {context_file: {context_func: call_val}}
                        elif context_file not in self.callgraph[possible_file][func]["called_in"]:
                            self.callgraph[possible_file][func]["called_in"][context_file] = {context_func: call_val}
                        else:
                            self.callgraph[possible_file][func]["called_in"][context_file][context_func] = call_val

                        # Create reversed callgraph
                        if context_file not in self.callgraph:
                            self.callgraph[context_file] = {context_func: {"calls": {possible_file: {func: call_val}}}}
                        elif context_func not in self.callgraph[context_file]:
                            self.callgraph[context_file][context_func] = {"calls": {possible_file: {func: call_val}}}
                        elif "calls" not in self.callgraph[context_file][context_func]:
                            self.callgraph[context_file][context_func]["calls"] = {possible_file: {func: call_val}}
                        elif possible_file not in self.callgraph[context_file][context_func]["calls"]:
                            self.callgraph[context_file][context_func]["calls"][possible_file] = {func: call_val}
                        else:
                            self.callgraph[context_file][context_func]["calls"][possible_file][func] = call_val
=======
                    call_val = {
                        'match_type': index,
                    }

                    if args:
                        call_val["args"] = args

                    if possible_file not in self.callgraph:
                        self.callgraph[possible_file] = dict()

                    if func not in self.callgraph[possible_file]:
                        val = {"called_in": dict()}
                        val['called_in'] = {context_file: {context_func: {call_line: call_val}}}
                        self.callgraph[possible_file][func] = val
                    elif 'called_in' not in self.callgraph[possible_file][func]:
                        self.callgraph[possible_file][func]['called_in'] = {context_file: {context_func: {call_line: call_val}}}
                    elif context_file not in self.callgraph[possible_file][func]['called_in']:
                        self.callgraph[possible_file][func]['called_in'][context_file] = {context_func: {call_line: call_val}}
                    elif context_func not in self.callgraph[possible_file][func]['called_in'][context_file]:
                        self.callgraph[possible_file][func]['called_in'][context_file][context_func] = {call_line: call_val}
                    else:
                        self.callgraph[possible_file][func]['called_in'][context_file][context_func][call_line] = call_val

                    # Create reversed callgraph
                    if context_file not in self.callgraph:
                        self.callgraph[context_file] = {context_func: {"calls": {possible_file: {func: call_val}}}}
                    elif context_func not in self.callgraph[context_file]:
                        self.callgraph[context_file][context_func] = {"calls": {possible_file: {func: call_val}}}
                    elif "calls" not in self.callgraph[context_file][context_func]:
                        self.callgraph[context_file][context_func]["calls"] = {possible_file: {func: call_val}}
                    elif possible_file not in self.callgraph[context_file][context_func]["calls"]:
                        self.callgraph[context_file][context_func]["calls"][possible_file] = {func: call_val}
                    else:
                        self.callgraph[context_file][context_func]["calls"][possible_file][func] = call_val
>>>>>>> 635e5e25

                    if possible_file == "unknown":
                        self._error("Can't match definition: {} {}".format(func, context_file))

    def __process_calls_by_pointers(self):
        self.log("Processing calls by pointers")

        for line in self.extensions["Info"].iter_calls_by_pointers():
            m = re.match(r'(\S*) (\S*) (\S*) (\S*)', line)
            if m:
                context_file, context_func, func_ptr, call_line = m.groups()

                if context_file not in self.calls_by_ptr:
                    self.calls_by_ptr[context_file] = {context_func: {"calls_by_pointer": dict()}}

                if context_func not in self.calls_by_ptr[context_file]:
                    self.calls_by_ptr[context_file][context_func] = {"calls_by_pointer": {func_ptr: [call_line]}}

                if func_ptr not in self.calls_by_ptr[context_file][context_func]["calls_by_pointer"]:
                    self.calls_by_ptr[context_file][context_func]["calls_by_pointer"][func_ptr] = [call_line]
                else:
                    self.calls_by_ptr[context_file][context_func]["calls_by_pointer"][func_ptr].append(call_line)

    def __process_functions_usages(self):
        self.log("Processing functions usages")

        is_builtin = re.compile(r'(__builtin)|(__compiletime)')

        for file_line in self.extensions["Info"].iter_functions_usages():
            m = re.match(r'(\S*) (\S*) (\S*) (\S*)', file_line)
            if m:
                context_file, context_func, func, line = m.groups()

                if is_builtin.match(func):
                    continue

                if func not in self.funcs:
                    self._error("Use of function without definition: {}".format(func))
                    continue

                # For each function call there can be many definitions with the same name, defined in different files.
                # possible_files is a list of them.
                possible_files = tuple(f for f in self.funcs[func] if f != "unknown")

                if len(possible_files) == 0:
                    self._error("No possible definitions for use: {}".format(func))
                    continue

                # Assign priority number for each possible definition. Examples:
                # 3 means that definition is located in the same file as the call
                # 2 - in the same translation unit
                # 1 - in the object file that is linked with the object file that contains the call
                # 0 - definition is not found
                index = 3
                for files in (
                        (f for f in possible_files if f == context_file),
                        (f for f in possible_files if self._t_unit_is_common(f, context_file)),
                        (f for f in possible_files if self._files_are_linked(f, context_file)),
                        ['unknown']):
                    matched_files = tuple(files)
                    if matched_files:
                        break
                    index -= 1
                else:
                    raise RuntimeError("We do not expect any other file class")

                if len(matched_files) > 1:
                    self._error("Multiple matches for use: {} call in {}".format(func, context_func))

                for possible_file in matched_files:
                    if possible_file not in self.used_in:
                        val = {"used_in_file": dict(), "used_in_func": dict()}

                        if context_func == "NULL":
                            val["used_in_file"] = {context_file: {line: index}}
                        else:
                            val["used_in_func"][context_func] = {context_file: {line: index}}

                        self.used_in[possible_file] = {func: val}
                    else:
                        if func not in self.used_in[possible_file]:
                            self.used_in[possible_file][func] = {"used_in_file": dict(), "used_in_func": dict()}

                        if context_func == "NULL":
                            if context_file in self.used_in[possible_file][func]["used_in_file"]:
                                self.used_in[possible_file][func]["used_in_file"][context_file][line] = index
                            else:
                                self.used_in[possible_file][func]["used_in_file"][context_file] = {line: index}
                        else:
                            if context_func not in self.used_in[possible_file][func]["used_in_func"]:
                                self.used_in[possible_file][func]["used_in_func"][context_func] = {
                                    context_file: {
                                        line: index
                                    }
                                }
                            elif context_file not in self.used_in[possible_file][func]["used_in_func"][context_func]:
                                self.used_in[possible_file][func]["used_in_func"][context_func][context_file] = \
                                    {line: index}
                            else:
                                self.used_in[possible_file][func]["used_in_func"][context_func][context_file][line] = index

                    if possible_file == "unknown":
                        self._error("Can't match definition for use: {} {}".format(func, context_file))

    def _t_unit_is_common(self, file1, file2, cache=dict()):
        file1, file2 = sorted([file1, file2])

        if file1 in cache and file2 in cache[file1]:
            return cache[file1][file2]

        graph = self.src_graph
        result = file1 in graph and file2 in graph and len(set(graph[file1]["compiled_in"]) & set(graph[file2]["compiled_in"])) > 0

        if file1 not in cache:
            cache[file1] = {file2: result}
        else:
            cache[file1][file2] = result

        return result

    def _files_are_linked(self, file1, file2, cache=dict()):
        file1, file2 = sorted([file1, file2])

        if file1 in cache and file2 in cache[file1]:
            return cache[file1][file2]

        graph = self.src_graph
        result = file1 in graph and file2 in graph and len(set(graph[file1]["used_by"]) & set(graph[file2]["used_by"])) > 0

        if file1 not in cache:
            cache[file1] = {file2: result}
        else:
            cache[file1][file2] = result

        return result

    def _error(self, msg):
        """
        Prints an error message
        """
        if not os.path.isdir(self.work_dir):
            os.makedirs(self.work_dir)

        with open(self.err_log, "a") as err_fh:
            err_fh.write("{}\n".format(msg))

    def _clean_error_log(self):
        """
        Removes duplicate error messages
        """
        if not os.path.isfile(self.err_log):
            return

        self.log("Cleaning error log")

        dup_lines = dict()

        with open(self.err_log, "r") as output_fh:
            with open(self.err_log + ".temp", "w") as temp_fh:
                for line in output_fh:
                    if line not in dup_lines:
                        temp_fh.write(line)
                        dup_lines[line] = 1

        os.remove(self.err_log)
        os.rename(self.err_log + ".temp", self.err_log)


def parse(args=sys.argv[1:]):
    conf = parse_args(args)

    c = Callgraph(conf["work_dir"], conf=conf)
    c.parse(conf["cmds_file"])<|MERGE_RESOLUTION|>--- conflicted
+++ resolved
@@ -52,11 +52,10 @@
         self.parse_prerequisites(cmds_file)
         self.src_graph = self.extensions["SrcGraph"].load_src_graph()
         self.funcs = self.extensions["Functions"].load_functions()
-<<<<<<< HEAD
 
         self.__process_calls()
         self.__process_calls_by_pointers()
-        self.__process_functions_usages(),
+        self.__process_functions_usages()
         self._clean_error_log()
 
         self.log("Dump parsed data")
@@ -65,20 +64,6 @@
         self.dump_data(self.used_in, self.used_in_file)
         self.log("Finish")
 
-=======
-
-        self.__process_calls()
-        self.__process_calls_by_pointers()
-        self.__process_functions_usages(),
-        self._clean_error_log()
-
-        self.log("Dump parsed data")
-        self.dump_data_by_key(self.callgraph, self.callgraph_suffix)
-        self.dump_data(self.calls_by_ptr, self.calls_by_ptr_file)
-        self.dump_data(self.used_in, self.used_in_file)
-        self.log("Finish")
-
->>>>>>> 635e5e25
     def load_callgraph(self, files=None):
         return self.load_data_by_key(self.callgraph_suffix, files)
 
@@ -135,45 +120,6 @@
                     self._error("Multiple matches: {} {}".format(func, context_func))
 
                 for possible_file in matched_files:
-<<<<<<< HEAD
-                    if func in self.callgraph and possible_file in self.callgraph[func] and \
-                            context_func in self.callgraph[func][possible_file]['called_in'] and \
-                            context_file in self.callgraph[func][possible_file]['called_in'][context_func] and \
-                            args is not None:
-                        self.callgraph[func][possible_file]['called_in'][context_func][context_file]['args'].append(args)
-                    else:
-                        # TODO: Remove cc_in_file field
-                        call_val = {
-                            'call_line': call_line,
-                            'match_type': index
-                        }
-
-                        if args:
-                            call_val["args"] = args
-
-                        if possible_file not in self.callgraph:
-                            self.callgraph[possible_file] = {func: {"called_in": {context_file: {context_func: call_val}}}}
-                        elif func not in self.callgraph[possible_file]:
-                            self.callgraph[possible_file][func] = {"called_in": {context_file: {context_func: call_val}}}
-                        elif "called_in" not in self.callgraph[possible_file][func]:
-                            self.callgraph[possible_file][func]["called_in"] = {context_file: {context_func: call_val}}
-                        elif context_file not in self.callgraph[possible_file][func]["called_in"]:
-                            self.callgraph[possible_file][func]["called_in"][context_file] = {context_func: call_val}
-                        else:
-                            self.callgraph[possible_file][func]["called_in"][context_file][context_func] = call_val
-
-                        # Create reversed callgraph
-                        if context_file not in self.callgraph:
-                            self.callgraph[context_file] = {context_func: {"calls": {possible_file: {func: call_val}}}}
-                        elif context_func not in self.callgraph[context_file]:
-                            self.callgraph[context_file][context_func] = {"calls": {possible_file: {func: call_val}}}
-                        elif "calls" not in self.callgraph[context_file][context_func]:
-                            self.callgraph[context_file][context_func]["calls"] = {possible_file: {func: call_val}}
-                        elif possible_file not in self.callgraph[context_file][context_func]["calls"]:
-                            self.callgraph[context_file][context_func]["calls"][possible_file] = {func: call_val}
-                        else:
-                            self.callgraph[context_file][context_func]["calls"][possible_file][func] = call_val
-=======
                     call_val = {
                         'match_type': index,
                     }
@@ -208,7 +154,6 @@
                         self.callgraph[context_file][context_func]["calls"][possible_file] = {func: call_val}
                     else:
                         self.callgraph[context_file][context_func]["calls"][possible_file][func] = call_val
->>>>>>> 635e5e25
 
                     if possible_file == "unknown":
                         self._error("Can't match definition: {} {}".format(func, context_file))
